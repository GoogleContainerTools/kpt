--- conflicted
+++ resolved
@@ -1,160 +1,141 @@
-<!DOCTYPE html>
-<html lang="en">
-  <head>
-    <meta charset="UTF-8" />
-    <meta name="robots" content="noindex" />
-    <title>kpt - Home</title>
-    <meta http-equiv="X-UA-Compatible" content="IE=edge,chrome=1" />
-    <meta name="description" content="Description" />
-    <meta
-      name="viewport"
-      content="width=device-width, user-scalable=no, initial-scale=1.0, maximum-scale=1.0, minimum-scale=1.0"
-    />
-    <link
-      rel="stylesheet"
-      href="https://cdn.jsdelivr.net/npm/docsify-themeable@0/dist/css/theme-simple.css"
-    />
-    <link
-      rel="stylesheet"
-      href="https://cdn.jsdelivr.net/npm/asciinema-player@2.6.1/resources/public/css/asciinema-player.css"
-    />
-    <link rel="icon" href="/favicon.ico" type="image/x-icon" />
-  </head>
-  <body>
-    <div id="app"></div>
-    <script>
-      window.$docsify = {
-        name: "kpt",
-        nameLink: window.location.origin,
-        search: {
-          maxAge: 43200000,
-          placeholder: "Search",
-          paths: "auto",
-        },
-        loadSidebar: "sidebar.md",
-        alias: {
-<<<<<<< HEAD
-          "/installation/*.*/sidebar.md": "/sidebar.md",
-          "/book/*.*/sidebar.md": "/book/sidebar.md",
-          "/guides/sidebar.md": "/sidebar.md",
-          "/guides/consumer/.*/sidebar.md": "/guides/consumer/sidebar.md",
-          "/guides/producer/.*/sidebar.md": "/guides/producer/sidebar.md",
-          "/guides/ecosystem/.*/sidebar.md": "/guides/ecosystem/sidebar.md",
-          "/concepts/*.*/sidebar.md": "/sidebar.md",
-          "/reference/pkg/.*/sidebar.md": "/reference/pkg/sidebar.md",
-          "/reference/cfg/.*/sidebar.md": "/reference/cfg/sidebar.md",
-          "/reference/live/.*/sidebar.md": "/reference/live/sidebar.md",
-          "/reference/fn/.*/sidebar.md": "/reference/fn/sidebar.md",
-          "/reference/sidebar.md": "/sidebar.md",
-          "/faq/sidebar.md": "/sidebar.md",
-          "/contact/sidebar.md": "/sidebar.md",
-=======
-          "/*.*/sidebar.md": "/sidebar.md",
->>>>>>> c7042eb5
-        },
-        coverpage: "coverpage.md",
-        auto2top: true,
-        repo: "true",
-        pagination: {
-          crossChapter: true 
-        },
-        corner: {
-          url: "https://github.com/GoogleContainerTools/kpt",
-          icon: "github",
-        },
-        routerMode: "history",
-        markdown: {
-          renderer: {
-            image: function (href, title) {
-              return `<img src="${href}" data-origin="${href}" alt="${title}">`;
-            },
-          },
-        },
-        plugins: [
-          function (hook, vm) {
-            hook.beforeEach(function (content) {
-              // Match title blocks like the following:
-              // +++
-              // title: Page Title
-              // +++
-              titleBlock = /^[\+\-]{3}[\s\S]*^[\+\-]{3}$/m;
-              hugoHideDirectives = /{{% hide %}}.+?{{% \/hide %}}/gms;
-              asciinemaDirective = /{{<\s*asciinema.+key="(.+?)".+}}/g;
-              hugoDirectiveTags = /{{.*}}/g;
-              titleMatch = content.match(/title:\s*["'](.*)["']/);
-
-              titleHeading = titleMatch ? "# " + titleMatch[1] : "";
-
-              content = content
-                .replace(titleBlock, titleHeading)
-                .replace(asciinemaDirective, (_, fileName) => `<asciinema-player src="${ window.location.origin}/static/casts/${fileName}.cast"></asciinema-player>`)
-                .replace(hugoHideDirectives, "")
-                .replace(hugoDirectiveTags, "");
-              return content;
-            });
-
-<<<<<<< HEAD
-            hook.doneEach(function() {
-               const paginationFooters = Array.from(document.getElementsByClassName("docsify-pagination-container"));
-               paginationFooters.forEach(
-                 el => 
-                 el.style.display = document.location.pathname.toLowerCase().startsWith("/book") ? "flex" : "none"
-                 );
-=======
-            hook.doneEach(function() { 
-              const tocLists = Array.from(document.getElementsByClassName("sidebar-nav").item(0)?.getElementsByTagName("ul"))
-              
-              // Hide a child list if neither its parent nor any of its descendants are active.
-              tocLists.forEach(
-                  ul => (ul.parentElement.classList.contains("active") || ul.getElementsByClassName("active").length) ?
-                   ul.classList.remove("inactive") : 
-                   ul.classList.add("inactive")
-                  );
->>>>>>> c7042eb5
-            });
-          },
-        ],
-      };
-    </script>
-    <script src="//cdn.jsdelivr.net/npm/docsify/lib/docsify.min.js"></script>
-    <script src="https://cdn.jsdelivr.net/npm/docsify-themeable@0/dist/js/docsify-themeable.min.js"></script>
-    <script src="//cdn.jsdelivr.net/npm/docsify-pagination/dist/docsify-pagination.min.js"></script>
-    <script src="//cdn.jsdelivr.net/npm/docsify-corner/dist/docsify-corner.min.js"></script>
-    <script src="//cdn.jsdelivr.net/npm/docsify/lib/plugins/search.min.js"></script>
-    <script src="//cdn.jsdelivr.net/npm/asciinema-player@2.6.1/resources/public/js/asciinema-player.min.js"></script>
-    <script src="//cdn.jsdelivr.net/npm/prismjs@1.22/components/prism-bash.min.js"></script>
-    <script src="//cdn.jsdelivr.net/npm/prismjs@1.22/components/prism-yaml.min.js"></script>
-    <script src="//cdn.jsdelivr.net/npm/prismjs@1.22/components/prism-go.min.js"></script>
-    <script src="//cdn.jsdelivr.net/npm/prismjs@1.22/components/prism-typescript.min.js"></script>
-    <!--Fallback content on 404s can go here.-->
-  </body>
-  <style>
-    :root {
-      --content-max-width: 60em;
-      --search-input-color: black;
-      --search-result-heading-color: white;
-      --search-result-keyword-background: unset;
-      --search-result-keyword-margin: unset;
-      --search-result-keyword-font-weight: 800;
-      --sidebar-background: #30638e;
-      --sidebar-nav-link-color: rgba(255, 255, 255, 0.75);
-      --sidebar-nav-link-color--active: white;
-      --sidebar-nav-link-font-weight--active: 600;
-      --sidebar-nav-link-text-decoration--active: underline;
-      --sidebar-nav-link-before-content-l3: none;
-      --sidebar-name-color: white;
-      --sidebar-toggle-offset-top: unset;
-      --sidebar-width: 20rem;
-    }
-    .sidebar {
-      color: rgba(255, 255, 255, 0.75);
-    }
-    .sidebar-toggle {
-      bottom: 0;
-    }
-    /* Hide inactive lists whose titles aren't links. */
-    .sidebar-nav ul a+ul.inactive {
-      display: none;
-    }
-  </style>
-</html>
+<!DOCTYPE html>
+<html lang="en">
+  <head>
+    <meta charset="UTF-8" />
+    <meta name="robots" content="noindex" />
+    <title>kpt - Home</title>
+    <meta http-equiv="X-UA-Compatible" content="IE=edge,chrome=1" />
+    <meta name="description" content="Description" />
+    <meta
+      name="viewport"
+      content="width=device-width, user-scalable=no, initial-scale=1.0, maximum-scale=1.0, minimum-scale=1.0"
+    />
+    <link
+      rel="stylesheet"
+      href="https://cdn.jsdelivr.net/npm/docsify-themeable@0/dist/css/theme-simple.css"
+    />
+    <link
+      rel="stylesheet"
+      href="https://cdn.jsdelivr.net/npm/asciinema-player@2.6.1/resources/public/css/asciinema-player.css"
+    />
+    <link rel="icon" href="/favicon.ico" type="image/x-icon" />
+  </head>
+  <body>
+    <div id="app"></div>
+    <script>
+      window.$docsify = {
+        name: "kpt",
+        nameLink: window.location.origin,
+        search: {
+          maxAge: 43200000,
+          placeholder: "Search",
+          paths: "auto",
+        },
+        loadSidebar: "sidebar.md",
+        alias: {
+          "/*.*/sidebar.md": "/sidebar.md",
+        },
+        coverpage: "coverpage.md",
+        auto2top: true,
+        repo: "true",
+        pagination: {
+          crossChapter: true 
+        },
+        corner: {
+          url: "https://github.com/GoogleContainerTools/kpt",
+          icon: "github",
+        },
+        routerMode: "history",
+        markdown: {
+          renderer: {
+            image: function (href, title) {
+              return `<img src="${href}" data-origin="${href}" alt="${title}">`;
+            },
+          },
+        },
+        plugins: [
+          function (hook, vm) {
+            hook.beforeEach(function (content) {
+              // Match title blocks like the following:
+              // +++
+              // title: Page Title
+              // +++
+              titleBlock = /^[\+\-]{3}[\s\S]*^[\+\-]{3}$/m;
+              hugoHideDirectives = /{{% hide %}}.+?{{% \/hide %}}/gms;
+              asciinemaDirective = /{{<\s*asciinema.+key="(.+?)".+}}/g;
+              hugoDirectiveTags = /{{.*}}/g;
+              titleMatch = content.match(/title:\s*["'](.*)["']/);
+
+              titleHeading = titleMatch ? "# " + titleMatch[1] : "";
+
+              content = content
+                .replace(titleBlock, titleHeading)
+                .replace(asciinemaDirective, (_, fileName) => `<asciinema-player src="${ window.location.origin}/static/casts/${fileName}.cast"></asciinema-player>`)
+                .replace(hugoHideDirectives, "")
+                .replace(hugoDirectiveTags, "");
+              return content;
+            });
+
+            hook.doneEach(function() {
+              // Only show footer for book pages.
+              const paginationFooters = Array.from(document.getElementsByClassName("docsify-pagination-container"));
+              paginationFooters.forEach(
+                el => 
+                el.style.display = document.location.pathname.toLowerCase().startsWith("/book") ? "flex" : "none"
+                );
+                 
+              const tocLists = Array.from(document.getElementsByClassName("sidebar-nav").item(0)?.getElementsByTagName("ul"))
+              
+              // Hide a child list if neither its parent nor any of its descendants are active.
+              tocLists.forEach(
+                  ul => (ul.parentElement.classList.contains("active") || ul.getElementsByClassName("active").length) ?
+                   ul.classList.remove("inactive") : 
+                   ul.classList.add("inactive")
+                  );
+            });
+          },
+        ],
+      };
+    </script>
+    <script src="//cdn.jsdelivr.net/npm/docsify/lib/docsify.min.js"></script>
+    <script src="https://cdn.jsdelivr.net/npm/docsify-themeable@0/dist/js/docsify-themeable.min.js"></script>
+    <script src="//cdn.jsdelivr.net/npm/docsify-pagination/dist/docsify-pagination.min.js"></script>
+    <script src="//cdn.jsdelivr.net/npm/docsify-corner/dist/docsify-corner.min.js"></script>
+    <script src="//cdn.jsdelivr.net/npm/docsify/lib/plugins/search.min.js"></script>
+    <script src="//cdn.jsdelivr.net/npm/asciinema-player@2.6.1/resources/public/js/asciinema-player.min.js"></script>
+    <script src="//cdn.jsdelivr.net/npm/prismjs@1.22/components/prism-bash.min.js"></script>
+    <script src="//cdn.jsdelivr.net/npm/prismjs@1.22/components/prism-yaml.min.js"></script>
+    <script src="//cdn.jsdelivr.net/npm/prismjs@1.22/components/prism-go.min.js"></script>
+    <script src="//cdn.jsdelivr.net/npm/prismjs@1.22/components/prism-typescript.min.js"></script>
+    <!--Fallback content on 404s can go here.-->
+  </body>
+  <style>
+    :root {
+      --content-max-width: 60em;
+      --search-input-color: black;
+      --search-result-heading-color: white;
+      --search-result-keyword-background: unset;
+      --search-result-keyword-margin: unset;
+      --search-result-keyword-font-weight: 800;
+      --sidebar-background: #30638e;
+      --sidebar-nav-link-color: rgba(255, 255, 255, 0.75);
+      --sidebar-nav-link-color--active: white;
+      --sidebar-nav-link-font-weight--active: 600;
+      --sidebar-nav-link-text-decoration--active: underline;
+      --sidebar-nav-link-before-content-l3: none;
+      --sidebar-name-color: white;
+      --sidebar-toggle-offset-top: unset;
+      --sidebar-width: 20rem;
+    }
+    .sidebar {
+      color: rgba(255, 255, 255, 0.75);
+    }
+    .sidebar-toggle {
+      bottom: 0;
+    }
+    /* Hide inactive lists whose titles aren't links. */
+    .sidebar-nav ul a+ul.inactive {
+      display: none;
+    }
+  </style>
+</html>