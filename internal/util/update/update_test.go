--- conflicted
+++ resolved
@@ -709,7 +709,6 @@
 	}
 }
 
-<<<<<<< HEAD
 func TestCommand_Run_badUpstreamLock(t *testing.T) {
 	testCases := map[string]struct {
 		commit           string
@@ -810,8 +809,6 @@
 	}
 }
 
-=======
->>>>>>> b1d95e83
 // TestCommand_Run_failInvalidRef verifies Run fails if the ref is invalid
 func TestCommand_Run_failInvalidRef(t *testing.T) {
 	for i := range kptfilev1alpha2.UpdateStrategies {
