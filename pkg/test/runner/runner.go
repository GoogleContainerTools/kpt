package runner

import (
	"fmt"
	"io/ioutil"
	"os"
	"os/exec"
	"path/filepath"
	"strings"

	"github.com/GoogleContainerTools/kpt/run"
)

// Runner runs an e2e test
type Runner struct {
	pkgName  string
	testCase TestCase
	cmd      string
}

const (
	// If this env is set to "true", this e2e test framework will update the
	// expected diff and results if they already exist. If will not change
	// config.yaml.
	updateExpectedEnv string = "KPT_E2E_UPDATE_EXPECTED"

	expectedDir         string = ".expected"
	expectedResultsFile string = "results.yaml"
	expectedDiffFile    string = "diff.patch"
	expectedConfigFile  string = "config.yaml"
	CommandFnEval       string = "run"
	CommandFnRender     string = "render"
)

// NewRunner returns a new runner for pkg
func NewRunner(testCase TestCase, c string) (*Runner, error) {
	info, err := os.Stat(testCase.Path)
	if err != nil {
		return nil, fmt.Errorf("cannot open path %s: %w", testCase.Path, err)
	}
	if !info.IsDir() {
		return nil, fmt.Errorf("path %s is not a directory", testCase.Path)
	}
	return &Runner{
		pkgName:  filepath.Base(testCase.Path),
		testCase: testCase,
		cmd:      c,
	}, nil
}

// Run runs the test.
func (r *Runner) Run() error {
	switch r.cmd {
	case CommandFnEval:
		return r.runFnEval()
	case CommandFnRender:
		return r.runFnRender()
	default:
		return fmt.Errorf("invalid command %s", r.cmd)
	}
}

func (r *Runner) runFnEval() error {
	fmt.Printf("Running test against package %s\n", r.pkgName)
	tmpDir, err := ioutil.TempDir("", "kpt-fn-e2e-*")
	if err != nil {
		return fmt.Errorf("failed to create temporary dir: %w", err)
	}
	defer os.RemoveAll(tmpDir)
	tmpPkgPath := filepath.Join(tmpDir, r.pkgName)
	// create result dir
	resultsPath := filepath.Join(tmpDir, "results")
	err = os.Mkdir(resultsPath, 0755)
	if err != nil {
		return fmt.Errorf("failed to create results dir %s: %w", resultsPath, err)
	}

	// copy package to temp directory
	err = copyDir(r.testCase.Path, tmpPkgPath)
	if err != nil {
		return fmt.Errorf("failed to copy package: %w", err)
	}

	// init and commit package files
	err = r.preparePackage(tmpPkgPath)
	if err != nil {
		return fmt.Errorf("failed to prepare package: %w", err)
	}

	// run function
	kptArgs := []string{"fn", "run", tmpPkgPath, "--results-dir", resultsPath}
	if r.testCase.Config.Network {
		kptArgs = append(kptArgs, "--network")
	}
	var output string
	var fnErr error
	for i := 0; i < r.testCase.Config.RunCount; i++ {
		output, fnErr = runCommand("", "kpt", kptArgs)
		if fnErr != nil {
			// if kpt fn run returns error, we should compare
			// the result
			break
		}
	}

	// run formatter
	_, err = runCommand("", "kpt", []string{"cfg", "fmt", tmpPkgPath})
	if err != nil {
		return fmt.Errorf("failed to run kpt cfg fmt: %w", err)
	}

	// Update the diff file or results file if updateExpectedEnv is set.
	if strings.ToLower(os.Getenv(updateExpectedEnv)) == "true" {
		return updateExpected(tmpPkgPath, resultsPath, filepath.Join(r.testCase.Path, expectedDir))
	}

	// compare results
	err = r.compareResult(fnErr, tmpPkgPath, resultsPath)
	if err != nil {
		return fmt.Errorf("%w\nkpt output:\n%s", err, output)
	}
	return nil
}

func (r *Runner) runFnRender() error {
	tmpDir, err := ioutil.TempDir("", "kpt-pipeline-e2e-*")
	if err != nil {
		return fmt.Errorf("failed to create temporary dir: %w", err)
	}
	if r.testCase.Config.Debug {
		fmt.Printf("Running test against package %s in dir %s \n", r.pkgName, tmpDir)
	}
	if !r.testCase.Config.Debug {
		// if debug is true, keep the test directory around for debugging
		defer os.RemoveAll(tmpDir)
	}
	tmpPkgPath := filepath.Join(tmpDir, r.pkgName)
	// create dir to store untouched pkg to compare against
	orgPkgPath := filepath.Join(tmpDir, "original")
	err = os.Mkdir(orgPkgPath, 0755)
	if err != nil {
		return fmt.Errorf("failed to create original dir %s: %w", orgPkgPath, err)
	}

	// copy package to temp directory
	err = copyDir(r.testCase.Path, tmpPkgPath)
	if err != nil {
		return fmt.Errorf("failed to copy package: %w", err)
	}
	err = copyDir(r.testCase.Path, orgPkgPath)
	if err != nil {
		return fmt.Errorf("failed to copy package: %w", err)
	}

	// init and commit package files
	err = r.preparePackage(tmpPkgPath)
	if err != nil {
		return fmt.Errorf("failed to prepare package: %w", err)
	}

	// run function
	var fnErr error
	command := run.GetMain()
	kptArgs := []string{"fn", "render", tmpPkgPath}
	for i := 0; i < r.testCase.Config.RunCount; i++ {
		command.SetArgs(kptArgs)
		fnErr = command.Execute()
		if fnErr != nil {
			if r.testCase.Config.ExitCode != 0 {
				return nil
			}
			break
		}
	}

<<<<<<< HEAD
	// run formatter
	command.SetArgs([]string{"cfg", "fmt", tmpPkgPath})
	err = command.Execute()
	if err != nil {
		return fmt.Errorf("failed to run kpt cfg fmt: %w", err)
	}

	// Update the diff file or results file if updateExpectedEnv is set.
	if strings.ToLower(os.Getenv(updateExpectedEnv)) == "true" {
		return updateExpected(tmpPkgPath, orgPkgPath, filepath.Join(r.testCase.Path, expectedDir))
	}

=======
>>>>>>> 991937b8
	// compare results
	err = r.compareResult(fnErr, tmpPkgPath, orgPkgPath)
	return err
}

func (r *Runner) preparePackage(pkgPath string) error {
	err := gitInit(pkgPath)
	if err != nil {
		return err
	}

	err = gitAddAll(pkgPath)
	if err != nil {
		return err
	}

	return gitCommit(pkgPath, "first")
}

func (r *Runner) compareResult(exitErr error, tmpPkgPath, resultsPath string) error {
	expected, err := newExpected(tmpPkgPath)
	if err != nil {
		return err
	}
	// get exit code
	exitCode := 0
	if e, ok := exitErr.(*exec.ExitError); ok {
		exitCode = e.ExitCode()
	} else if exitErr != nil {
		return fmt.Errorf("cannot get exit code, received error '%w'", exitErr)
	}

	if exitCode != r.testCase.Config.ExitCode {
		return fmt.Errorf("actual exit code %d doesn't match expected %d", exitCode, r.testCase.Config.ExitCode)
	}

	if exitCode != 0 {
		actual, err := readActualResults(resultsPath)
		if err != nil {
			return fmt.Errorf("failed to read actual results: %w", err)
		}
		if actual != expected.Results {
			return fmt.Errorf("actual results doesn't match expected\nActual\n===\n%s\nExpected\n===\n%s",
				actual, expected.Results)
		}
		return nil
	}

	// compare diff
	actual, err := readActualDiff(tmpPkgPath)
	if err != nil {
		return fmt.Errorf("failed to read actual diff: %w", err)
	}
	if actual != expected.Diff {
		return fmt.Errorf("actual diff doesn't match expected\nActual\n===\n%s\nExpected\n===\n%s",
			actual, expected.Diff)
	}
	return nil
}

func (r *Runner) Skip() bool {
	return r.testCase.Config.Skip
}

func readActualResults(resultsPath string) (string, error) {
	l, err := ioutil.ReadDir(resultsPath)
	if err != nil {
		return "", fmt.Errorf("failed to get files in results dir: %w", err)
	}
	if len(l) != 1 {
		return "", fmt.Errorf("unexpected results files number %d, should be 1", len(l))
	}
	resultsFile := l[0].Name()
	actualResults, err := ioutil.ReadFile(filepath.Join(resultsPath, resultsFile))
	if err != nil {
		return "", fmt.Errorf("failed to read actual results: %w", err)
	}
	return strings.TrimSpace(string(actualResults)), nil
}

func readActualDiff(path string) (string, error) {
	err := gitAddAll(path)
	if err != nil {
		return "", err
	}
	err = gitCommit(path, "second")
	if err != nil {
		return "", err
	}
	// diff with first commit
	actualDiff, err := gitDiff(path, "HEAD^", "HEAD")
	if err != nil {
		return "", err
	}
	return strings.TrimSpace(actualDiff), nil
}

// expected contains the expected result for the function running
type expected struct {
	Results string
	Diff    string
}

func newExpected(path string) (expected, error) {
	e := expected{}
	// get expected results
	expectedResults, err := ioutil.ReadFile(filepath.Join(path, expectedDir, expectedResultsFile))
	switch {
	case os.IsNotExist(err):
		e.Results = ""
	case err != nil:
		return e, fmt.Errorf("failed to read expected results: %w", err)
	default:
		e.Results = strings.TrimSpace(string(expectedResults))
	}

	// get expected diff
	expectedDiff, err := ioutil.ReadFile(filepath.Join(path, expectedDir, expectedDiffFile))
	switch {
	case os.IsNotExist(err):
		e.Diff = ""
	case err != nil:
		return e, fmt.Errorf("failed to read expected diff: %w", err)
	default:
		e.Diff = strings.TrimSpace(string(expectedDiff))
	}

	return e, nil
}

func updateExpected(tmpPkgPath, resultsPath, sourceOfTruthPath string) error {
	// We update results directory only when a result file already exists.
	l, err := ioutil.ReadDir(resultsPath)
	if err != nil {
		return err
	}
	if len(l) > 0 {
		actualResults, err := readActualResults(resultsPath)
		if err != nil {
			return err
		}
		if actualResults != "" {
			if err := ioutil.WriteFile(filepath.Join(sourceOfTruthPath, expectedResultsFile), []byte(actualResults+"\n"), 0666); err != nil {
				return err
			}
		}
	} else {
		actualDiff, err := readActualDiff(tmpPkgPath)
		if err != nil {
			return err
		}
		if actualDiff != "" {
			if err := ioutil.WriteFile(filepath.Join(sourceOfTruthPath, expectedDiffFile), []byte(actualDiff+"\n"), 0666); err != nil {
				return err
			}
		}
	}

	return nil
}<|MERGE_RESOLUTION|>--- conflicted
+++ resolved
@@ -173,21 +173,11 @@
 		}
 	}
 
-<<<<<<< HEAD
-	// run formatter
-	command.SetArgs([]string{"cfg", "fmt", tmpPkgPath})
-	err = command.Execute()
-	if err != nil {
-		return fmt.Errorf("failed to run kpt cfg fmt: %w", err)
-	}
-
 	// Update the diff file or results file if updateExpectedEnv is set.
 	if strings.ToLower(os.Getenv(updateExpectedEnv)) == "true" {
 		return updateExpected(tmpPkgPath, orgPkgPath, filepath.Join(r.testCase.Path, expectedDir))
 	}
 
-=======
->>>>>>> 991937b8
 	// compare results
 	err = r.compareResult(fnErr, tmpPkgPath, orgPkgPath)
 	return err
