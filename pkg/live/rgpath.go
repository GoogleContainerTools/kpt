// Copyright 2020 Google LLC.
// SPDX-License-Identifier: Apache-2.0

package live

import (
	"fmt"

	"github.com/GoogleContainerTools/kpt/pkg/kptfile"
	"github.com/GoogleContainerTools/kpt/pkg/kptfile/kptfileutil"
	"k8s.io/apimachinery/pkg/apis/meta/v1/unstructured"
	"k8s.io/klog"
	"sigs.k8s.io/cli-utils/pkg/common"
	"sigs.k8s.io/cli-utils/pkg/manifestreader"
)

// ResourceGroupPathManifestReader encapsulates the default path
// manifest reader.
type ResourceGroupPathManifestReader struct {
	pathReader *manifestreader.PathManifestReader
}

// Read reads the manifests and returns them as Info objects.
// Generates and adds a ResourceGroup inventory object from
// Kptfile data. If unable to generate the ResourceGroup inventory
// object from the Kptfile, it is NOT an error.
func (p *ResourceGroupPathManifestReader) Read() ([]*unstructured.Unstructured, error) {
	// Using the default path reader to generate the objects.
	objs, err := p.pathReader.Read()
	if err != nil {
		return []*unstructured.Unstructured{}, err
	}
	klog.V(4).Infof("path Read() %d resources", len(objs))
	// Read the Kptfile in the top directory to get the inventory
	// parameters to create the ResourceGroup inventory object.
	kf, err := kptfileutil.ReadFile(p.pathReader.Path)
	if err != nil {
		klog.V(4).Infof("unable to parse Kptfile for ResourceGroup inventory: %s", err)
		return objs, nil
	}
	inv := kf.Inventory
<<<<<<< HEAD
	klog.V(4).Infof("generating ResourceGroup inventory object '%s/%s/%s'", inv.Namespace, inv.Name, inv.InventoryID)
	invInfo, err := generateInventoryObj(inv.Name, inv.Namespace, inv.InventoryID)
	if err != nil {
		return []*resource.Info{}, err
=======
	invObj, err := generateInventoryObj(inv)
	if err == nil {
		klog.V(4).Infof("from Kptfile generating ResourceGroup inventory object %s/%s/%s",
			inv.Namespace, inv.Name, inv.InventoryID)
		objs = append(objs, invObj)
	} else {
		klog.V(4).Infof("unable to generate ResourceGroup inventory: %s", err)
>>>>>>> 13915489
	}
	return objs, nil
}

// generateInventoryObj returns the ResourceGroupInventory object using the
// passed information.
func generateInventoryObj(inv *kptfile.Inventory) (*unstructured.Unstructured, error) {
	// First, ensure the Kptfile inventory section is valid.
	if isValid, err := kptfileutil.ValidateInventory(inv); !isValid {
		return nil, err
	}
	// Create and return ResourceGroup custom resource as inventory object.
	var inventoryObj = ResourceGroupUnstructured(inv.Name, inv.Namespace, inv.InventoryID)
	labels := inv.Labels
	if labels == nil {
		labels = make(map[string]string)
	}
	labels[common.InventoryLabel] = inv.InventoryID
	inventoryObj.SetLabels(labels)
	inventoryObj.SetAnnotations(inv.Annotations)
	return inventoryObj, nil
}

func ResourceGroupUnstructured(name, namespace, id string) *unstructured.Unstructured {
	groupVersion := fmt.Sprintf("%s/%s", ResourceGroupGVK.Group, ResourceGroupGVK.Version)
	inventoryObj := &unstructured.Unstructured{
		Object: map[string]interface{}{
			"apiVersion": groupVersion,
			"kind":       ResourceGroupGVK.Kind,
			"metadata": map[string]interface{}{
				"name":      name,
				"namespace": namespace,
				"labels": map[string]interface{}{
					common.InventoryLabel: id,
				},
			},
			"spec": map[string]interface{}{
				"resources": []interface{}{},
			},
		},
	}
	return inventoryObj
}<|MERGE_RESOLUTION|>--- conflicted
+++ resolved
@@ -39,20 +39,13 @@
 		return objs, nil
 	}
 	inv := kf.Inventory
-<<<<<<< HEAD
-	klog.V(4).Infof("generating ResourceGroup inventory object '%s/%s/%s'", inv.Namespace, inv.Name, inv.InventoryID)
-	invInfo, err := generateInventoryObj(inv.Name, inv.Namespace, inv.InventoryID)
-	if err != nil {
-		return []*resource.Info{}, err
-=======
 	invObj, err := generateInventoryObj(inv)
 	if err == nil {
-		klog.V(4).Infof("from Kptfile generating ResourceGroup inventory object %s/%s/%s",
+		klog.V(4).Infof("from Kptfile generating ResourceGroup inventory object '%s/%s/%s'",
 			inv.Namespace, inv.Name, inv.InventoryID)
 		objs = append(objs, invObj)
 	} else {
 		klog.V(4).Infof("unable to generate ResourceGroup inventory: %s", err)
->>>>>>> 13915489
 	}
 	return objs, nil
 }
